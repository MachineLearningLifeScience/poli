--- conflicted
+++ resolved
@@ -44,20 +44,6 @@
 dockstring = [
     "dockstring"
 ]
-<<<<<<< HEAD
-rasp = [
-    "biopython==1.72",
-    "torch",
-    "pandas",
-    "matplotlib==3.8.1",
-    "pdb-tools",
-    "ptitprince",
-    "scikit-learn",
-    "pyyaml",
-    "PyGithub",
-]
-=======
->>>>>>> fb3bdbfd
 rmf = [
     "scipy",
 ]
