--- conflicted
+++ resolved
@@ -37,7 +37,6 @@
 [tool.pytest.ini_options]
 markers = [
     "slow: marks tests as slow (deselect with '-m \"not slow\"')",
-<<<<<<< HEAD
     "poli__lambo: marks tests that run in the poli__lambo environment",
     "poli__dockstring: marks tests that run in the poli__dockstring environment",
     "poli__tdc: marks tests that run in the poli__tdc environment",
@@ -45,9 +44,6 @@
     "poli__rasp: marks tests that run in the poli__rasp environment",
     "unmarked: All other tests, which usually run in the base environment",
 ]
-=======
-]
 
 [tool.isort]
-profile = "black"
->>>>>>> 7d531bd5
+profile = "black"